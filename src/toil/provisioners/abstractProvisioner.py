--- conflicted
+++ resolved
@@ -38,12 +38,8 @@
 node) in RAM or on disk (SSD or HDD), respectively.
 """
 
-<<<<<<< HEAD
-class AbstractProvisioner(object):
-=======
 
 class AbstractProvisioner(with_metaclass(ABCMeta, object)):
->>>>>>> 170d946c
     """
     An abstract base class to represent the interface for provisioning worker nodes to use in a
     Toil cluster.
